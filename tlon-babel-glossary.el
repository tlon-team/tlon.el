;;; tlon-babel-glossary.el --- Glossary functions for the Babel project -*- lexical-binding: t -*-

;; Copyright (C) 2024

;; Author: Pablo Stafforini
;; Homepage: https://github.com/tlon-team/tlon-babel
;; Version: 0.1

;; This file is NOT part of GNU Emacs.

;; This program is free software; you can redistribute it and/or modify
;; it under the terms of the GNU General Public License as published by
;; the Free Software Foundation, either version 3 of the License, or
;; (at your option) any later version.
;;
;; This program is distributed in the hope that it will be useful,
;; but WITHOUT ANY WARRANTY; without even the implied warranty of
;; MERCHANTABILITY or FITNESS FOR A PARTICULAR PURPOSE.  See the
;; GNU General Public License for more details.
;;
;; You should have received a copy of the GNU General Public License
;; along with this program.  If not, see <https://www.gnu.org/licenses/>.

;;; Commentary:

;; Glossary functions for the Babel project

;;; Code:

(require 'tlon-babel)

;;;; Variables

(defconst tlon-babel-file-glossary
  (file-name-concat (tlon-babel-repo-lookup :dir :name "babel-core") "glossary.json")
  "The JSON file containing the glossary.")

(defvar tlon-babel-glossary
  (tlon-babel-parse-json tlon-babel-file-glossary)
  "The glossary values.")

;;;; Functions

(defun tlon-babel-edit-glossary ()
  "Add, delete or update a glossary entry."
  (interactive)
  (let* ((english-terms (mapcar (lambda (entry)
                                  (cdr (assoc "en" entry)))
                                tlon-babel-glossary))
         (selected-term (completing-read "Choose or add a term (type to add new): " english-terms nil nil))
         (existing-entry (seq-find (lambda (entry) (equal (cdr (assoc "en" entry)) selected-term))
                                   tlon-babel-glossary))
         (language (tlon-babel-select-language 'two-letter 'babel))
         updated-translation lang-pair)
    ;; If entry doesn't exist, create a new one
    (unless existing-entry
      (setq existing-entry (list (cons "en" selected-term)))
      (setq tlon-babel-glossary (append tlon-babel-glossary (list existing-entry))))
    (setq lang-pair (assoc language existing-entry))
    (setq updated-translation (read-string (format "Translation for \"%s\" (%s) [Empty to remove]: "
                                                   selected-term language)
                                           (cdr lang-pair)))
    ;; If updated translation is empty, remove the language entry if it exists
    (if (string-empty-p updated-translation)
        (when lang-pair
          ;; Remove language pair from the entry
          (setq existing-entry (remove lang-pair existing-entry))
          ;; If only "en" left, ask if the user wants to remove the whole entry
          (when (= (length existing-entry) 1)
            (when (yes-or-no-p "Removed the only translation. Delete the entire entry? ")
              (setq tlon-babel-glossary (remove existing-entry tlon-babel-glossary)))))
      ;; Otherwise, update or add the translation
      (if lang-pair
          (setcdr lang-pair updated-translation)  ; Update existing language pair
        ;; Add new language pair
        (push (cons language updated-translation) existing-entry)))
    (tlon-babel-write-data tlon-babel-file-glossary tlon-babel-glossary)))

(defun tlon-babel-glossary-prompt-for-explanation ()
  "Prompt the user for an explanation of the translation."
  (read-string (format
		"Explanation (optional; please write it in the translation language [%s]): "
		tlon-babel-translation-language)))

;; TODO: fix this
(defun tlon-babel-glossary-commit (action term &optional explanation)
  "Commit glossary modifications.
ACTION describes the action (\"add\" or \"modify\") performed on the glossary.
TERM refers to the English glossary term to which this action was performed.
These two variables are used to construct a commit message of the form
\='Glossary: ACTION \"TERM\"\=', such as \='Glossary: add \"repugnant
conclusion\"\='. Optionally, EXPLANATION provides an explanation of the change."
  (let ((default-directory (tlon-babel-repo-lookup :dir :name "babel-es"))
	(explanation (if explanation (concat "\n\n" explanation) "")))
    ;; save all unsaved files in repo
    (magit-save-repository-buffers)
    (call-interactively #'magit-pull-from-upstream nil)
    ;; if there are staged files, we do not commit or push the changes
    (unless (magit-staged-files)
      (tlon-babel-check-branch "main" default-directory)
      (magit-run-git "add" (tlon-babel-get-file-glossary))
      (let ((magit-commit-ask-to-stage nil))
	(magit-commit-create (list "-m" (format  "Glossary: %s \"%s\"%s"
						 action term explanation))))))
  (call-interactively #'magit-push-current-to-pushremote))

<<<<<<< HEAD
;; TODO: support extraction of terms of specific type
(defun tlon-babel-glossary-extract (language)
  "Extract a glossary."
  (interactive (list (completing-read "Language: " tlon-babel-languages)))
  (let* ((multi (file-name-concat paths-dir-tlon-repos
				  "babel-core/glossary.json"))
	 (mono (file-name-concat paths-dir-tlon-repos
				 (format "babel-%s" language)
				 "dict"
				 "Glossary.csv"))
	 json)
    (with-current-buffer (find-file-noselect multi)
      (goto-char (point-min))
      (let ((json-array-type 'list))
	(setq json (json-read))))
    (with-current-buffer (find-file-noselect mono)
      (goto-char (point-min))
      (dolist (item json)
	(let* ((source (alist-get "en" item nil nil #'string=))
	       (target (alist-get language item nil nil #'string=)))
          (insert (format "\"%s\",\"%s\",\"EN\",\"%s\"\n" source target (upcase language)))))
      (save-buffer))
    (message "Glossary extracted to `%s'" mono)))
=======
;;;###autoload
(defun tlon-babel-extract-glossary (language deepl)
  "Extract a LANGUAGE glossary from our multilingual glossary.
If DEEPL is non-nil, include all entries, format them with the standard DeepL
glossary format, and extract this glossary to the `dict' subdirectory within the
relevant `babel' repository. Otherwise, include only entries of type \"CN\",
format them in a human-readable format, and prompt the user to select the file
location."
  (interactive (list (tlon-babel-select-language 'two-letter 'babel)
		     (y-or-n-p "Extract for DeepL? ")))
  (let* ((file-name "Glossary.csv")
	 (source-path (file-name-concat paths-dir-tlon-repos
					"babel-core/glossary.json"))
	 (target-path (if deepl
			  (file-name-concat paths-dir-tlon-repos
					    (format "babel-%s" language)
					    "dict"
					    file-name)
			(read-file-name "Target glossary destination: "
					paths-dir-downloads nil nil file-name)))
	 json)
    (with-current-buffer (find-file-noselect source-path)
      (goto-char (point-min))
      (let ((json-array-type 'list))
	(setq json (json-read))))
    (with-current-buffer (find-file-noselect target-path)
      (erase-buffer)
      (dolist (item json)
	(let* ((source-term (alist-get 'en item))
	       (target-term (alist-get (intern language) item))
	       (entry (if deepl
			  (format "\"%s\",\"%s\",\"EN\",\"%s\"\n"
				  source-term target-term (upcase language))
			(format "\"%s\",\"%s\"\n"
				source-term target-term))))
	  (when (or deepl (string= (alist-get 'type item) "CN"))
	    (insert entry))))
      (save-buffer))
    (message "Glossary extracted to `%s'" target-path)))
>>>>>>> 10ed73e4

(provide 'tlon-babel-glossary)
;;; tlon-babel-glossary.el ends here
<|MERGE_RESOLUTION|>--- conflicted
+++ resolved
@@ -104,31 +104,6 @@
 						 action term explanation))))))
   (call-interactively #'magit-push-current-to-pushremote))
 
-<<<<<<< HEAD
-;; TODO: support extraction of terms of specific type
-(defun tlon-babel-glossary-extract (language)
-  "Extract a glossary."
-  (interactive (list (completing-read "Language: " tlon-babel-languages)))
-  (let* ((multi (file-name-concat paths-dir-tlon-repos
-				  "babel-core/glossary.json"))
-	 (mono (file-name-concat paths-dir-tlon-repos
-				 (format "babel-%s" language)
-				 "dict"
-				 "Glossary.csv"))
-	 json)
-    (with-current-buffer (find-file-noselect multi)
-      (goto-char (point-min))
-      (let ((json-array-type 'list))
-	(setq json (json-read))))
-    (with-current-buffer (find-file-noselect mono)
-      (goto-char (point-min))
-      (dolist (item json)
-	(let* ((source (alist-get "en" item nil nil #'string=))
-	       (target (alist-get language item nil nil #'string=)))
-          (insert (format "\"%s\",\"%s\",\"EN\",\"%s\"\n" source target (upcase language)))))
-      (save-buffer))
-    (message "Glossary extracted to `%s'" mono)))
-=======
 ;;;###autoload
 (defun tlon-babel-extract-glossary (language deepl)
   "Extract a LANGUAGE glossary from our multilingual glossary.
@@ -168,7 +143,6 @@
 	    (insert entry))))
       (save-buffer))
     (message "Glossary extracted to `%s'" target-path)))
->>>>>>> 10ed73e4
 
 (provide 'tlon-babel-glossary)
 ;;; tlon-babel-glossary.el ends here
